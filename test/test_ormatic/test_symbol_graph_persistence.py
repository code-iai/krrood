--- conflicted
+++ resolved
@@ -15,12 +15,7 @@
 def test_symbol_graph_persistence(session, database):
     p1 = Position(1, 2, 3)
 
-<<<<<<< HEAD
-    symbol_graph = Predicate.symbol_graph
-
-=======
     symbol_graph = SymbolGraph()
->>>>>>> cd91f38b
     symbol_graph_dao = to_dao(symbol_graph)
     session.add(symbol_graph_dao)
     session.commit()
